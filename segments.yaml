e_red_door:
  start: EntityIsNearPlayer
  end: ${prefix}_EntityRedDoor
st_update:
  start: Random
  end: UpdateStageEntities
st_collision:
  start: HitDetection
  end: EntityDamageDisplay
create_entity:
  start: CreateEntityFromLayout
  end: CreateEntityFromEntity
st_init:
  start:
    - GetLangAt
    - InitEntityIds
  end: ${prefix}_Load
st_common:
  start: DestroyEntity
  end: ReplaceBreakableWithItemDrop
e_misc:
  start:
      - CheckColliderOffsets
      - EntityUnkId13
  end: PlaySfxPositional
e_stage_name:
  start:
    - StageNamePopupDissolver
    - LoadStageNameGraphics
    - EntityStageNamePopup
    - func_psp_0923C0C0
  allow:
    - StageNamePopupDissolver
    - LoadStageNameGraphics
    - EntityStageNamePopup
    - func_psp_0923C0C0
e_particles:
  start:
    - EntitySoulStealOrb
    - func_psp_0923AD68
  end: EntityEnemyBlood
e_collect:
  start:
<<<<<<< HEAD
    - func_psp_0923C390
    - BlitChar
    - PrizeDropFall
=======
    - PrizeDropFall
    - BlitChar
>>>>>>> 2caa7cda
  end: EntityMessageBox
e_room_fg:
  start: EntityRoomForeground
popup:
  start: BottomCornerText
prim_helpers:
  start: UnkPrimHelper
  end: PrimDecreaseBrightness
e_axe_knight:
  start: AxeKnightUnkFunc1
  end: EntityAxeKnightThrowingAxe
e_skeleton:
  start: SkeletonAttackCheck
  end: UnusedSkeletonEntity
e_fire_warg:
  start: func_801CC5A4
  end: EntityFireWargDeathBeams
e_warg:
  start: func_801CF438
  end: EntityWargExplosionPuffTransparent
e_room_bg:
  start: ${prefix}_EntityBackgroundBlock
e_lock_camera:
<<<<<<< HEAD
  start: 
    - PlayerIsWithinHitbox
    - ${prefix}_EntityLockCamera
  allow: 
    - PlayerIsWithinHitbox
    - ${prefix}_EntityLockCamera
=======
  start: ${prefix}_EntityLockCamera
>>>>>>> 2caa7cda
e_venus_weed:
  ovl: chi
  start: SetupPrimsForEntitySpriteParts
  end: EntityVenusWeedSpike
e_blue_venus_weed:
  ovl:
    - rno3
    - rno4
  start: SetupPrimsForEntitySpriteParts
  allow:
    - SetupPrimsForEntitySpriteParts
    - EntityVenusWeed
    - func_us_801C5850
    - func_us_801D7940
    - func_us_801C5F40
    - func_us_801D8030
    - EntityVenusWeedDart
    - EntityVenusWeedSpike
water_effects:
  start: func_801C4144
  end: EntityWaterDrop
e_breakable:
  start: ${prefix}_EntityBreakable
  allow: 
    - ${prefix}_EntityBreakable
    - EntityBreakableHelper
    - ${prefix}_EntityBreakableDebris
    - EntityBreakableDebris
e_jewel_sword_puzzle:
  start: EntityMermanRockLeftSide
  end: EntityFallingRock2
e_castle_door:
  start: EntityCastleDoor
e_background_bushes_trees:
  start: EntityBackgroundBushes
  end: EntityBackgroundTrees
e_sky_entities:
  start: EntityLightningThunder
  end: EntityLightningCloud
e_trapdoor:
  start: EntityTrapDoor
entrance_weights:
  start: UpdateWeightChains
  end: EntityPathBlockTallWeight
e_heartroom:
  start: EntityHeartRoomSwitch
  end: EntityHeartRoomGoldDoor
e_cavern_door:
  start: DoorCascadePhysics
  end: EntityCavernDoor
e_stairway:
  start: EntityStairwayPiece
  end: EntityFallingRock
servant_common:
  start: ServantUpdateAnim
  end: ServantUnk0
e_bat:
  start: EntityBat
e_skelerang:
  start: EntitySkelerang
  allow:
    - EntitySkelerang
    - EntitySkelerangBoomerang
    - EntitySkelerangUnknown
e_sealed_door:
  start:  SealedDoorIsNearPlayer
  end: EntitySealedDoor
e_mist_door:
  start: EntityMistDoor
  end: EntityMistDoor
e_clouds:
  start: EntityClouds
e_warp_room:
  start: EntityWarpRoom
  end: EntityWarpSmallRocks
e_life_up:
  start: EntityLifeUpSpawn
e_bell:
  start: EntityBell
  allow:
    - EntityBell
    - EntityBellHelper
e_dai_no2_shortcut:
  start: EntityBlock
  allow:
    - EntityBlock
    - EntityStatue
e_room_fg_2:
  start: EntityCastleWall1
  allow:
    - EntityCastleWall1
    - EntityCastleWall2
    - EntityStaircase
e_stained_glass:
  start: StainedGlassBlendPalette
  allow:
    - StainedGlassBlendPalette
    - StainedGlassRecurseDepth
    - EntityStainedGlass
    - EntityStainedGlassBackground
e_spikes:
  start: EntitySpikesDust
  end: EntitySpikesDamage
e_flea_man:
  start: CheckFieldCollisionY
  allow: 
    - CheckFieldCollisionY
    - UpdateFacingDirection
    - EntityFleaMan
e_medusa_head:
  start: EntityMedusaHeadSpawner
  allow:
    - EntityMedusaHeadSpawner
    - EntityMedusaHeadYellow
    - EntityMedusaHeadBlue
e_spectral_sword:
  start: StepTowards
  ovl: rdai
  allow: 
    - StepTowards
    - func_us_801C0C44
    - EntitySpectralSwordAura
    - func_us_801C17E8
e_lesser_demon:
  start: func_us_801BC51C
  allow:
    - func_us_801BC51C
    - func_us_801BC6CC
    - EntityLesserDemonSpit
    - func_us_801BCE4C
    - func_us_801BD13C
    - func_us_801BD3D4
    - func_us_801BD7D0
    - func_us_801BDB94
    - func_us_801BDE28
    - func_us_801BE550
    - EntityLesserDemon
    - func_us_801BF7B0
e_killer_fish:
  start: EntityKillerFish
  allow:
    - EntityKillerFish
    - EntityKillerFishDeathPuff
    - EntityWargExplosionPuffTransparent
e_gurkha:
  start: func_801CF778
  allow:
    - func_801CF778
    - func_801CF7A0
    - EntityGurkha
    - EntityGurkhaWeapon
e_blade:
  start: func_801D0A00
  allow:
    - func_801D0B40
    - func_801D0B78
    - EntityBlade
    - EntityBladeWeapon
e_hammer:
  start: func_801CE4CC
  allow:
    - func_801CE4CC
    - EntityHammer
    - EntityGurkhaBodyParts
    - EntityHammerWeapon
giantbro_helpers:
  start: func_801CD658
  allow:
    - func_801CD658
    - func_801CD734
    - func_801CD78C
    - polarPlacePart
    - func_801CD91C
    - func_801CDA14
    - func_801CDA6C
    - func_801CDAC8
    - func_801CDC80
    - func_801CDD00
    - func_801CDD80
    - func_801CDE10
    - polarPlacePartsWithAngvel
    - func_801CDF1C
    - func_801CDFD8
e_salem_witch:
  ovl: rnz0
  start: SalemWitchTrySpawnShadow
  allow:
    - SalemWitchTrySpawnShadow
    - EntitySalemWitch
    - EntitySalemWitchGlow
    - EntitySalemWitchCurse
    - EntitySalemWitchTriboltLaunch
    - EntitySalemWitchTriboltProjectile
e_cloaked_knight:
  ovl:
    - nz1
    - rnz1
  start: StepTowards
  allow: 
    - StepTowards
    - func_us_801BBC0C
    - func_us_801BC4C8
    - func_us_801BC5F8
    - func_us_801BC71C
e_gremlin:
  start: EntityGremlin
  allow:
    - EntityGremlin
    - EntityGremlinEffect
    - EntityGremlinFire
e_flea_armor:
  start: EntityFleaArmor
  allow:
    - EntityFleaArmor
    - func_us_801BFC60
e_owl_knight:
  start: EntityOwl
  allow:
    - EntityOwl
    - OwlKnightDeathAnim
    - EntityOwlKnight
    - EntityOwlKnightSword
    - EntityOwlTarget
e_skull_lord:
  start: EntitySkullLord
  allow:
    - EntitySkullLord
    - EntitySkullLordOutline
    - EntitySkullLordFlames
    - EntitySkullLordPieces
e_ctulhu:
  start: EntityCtulhu
    - EntityCtulhu
    - EntityCtulhuFireball
    - EntityCtulhuIceShockwave
    - EntityCtulhuDeath
e_plate_lord:
  start: func_801CD78C
  allow:
    - func_801CD78C
    - func_us_801D2424
    - func_us_801D26CC
    - func_us_801D274C
    - func_us_801D27C4
    - StepTowards
    - EntityPlateLord
    - func_us_801D4324
    - func_us_801D44A0
    - func_us_801D4AA4
    - func_us_801D4CAC
e_bone_musket:
  start: EntityBoneMusket
    - EntityBoneMusket
    - func_us_801CF298
e_slogra:
  start: EntitySlograSpecialCollision
  allow:
    - EntitySlograSpecialCollision
    - EntitySlogra
    - EntitySlograSpear
    - EntitySlograSpearProjectile
e_gaibon:
  start: EntityGaibon
  allow:
    - EntityGaibon
    - func_801B69E8
    - EntitySmallGaibonProjectile
    - EntityLargeGaibonProjectile
e_bone_scimitar:
  start: BoneScimitarAttackCheck
  allow:
    - BoneScimitarAttackCheck
    - EntityBoneScimitar
    - EntityBoneScimitarParts
    - EntityBoneHalberdParts
e_blood_skeleton:
  start: EntityBloodSkeleton
e_cutscene_dialogue:
  start:
    - GetLang
    - DrawCutsceneActorName
    - CutsceneUnk1
  end: 
    - ${prefix}_EntityCutsceneDialogue
    - ${prefix}_EntityCutscene
e_harpy:
  start: 
    - EntityHarpy
  allow:
    - EntityHarpy
    - EntityHarpyDagger
    - EntityHarpyFlame
    - EntityHarpyKick
    - EntityHarpyFeather
e_sword_lord:
  start: func_us_801BC9BC
  allow:
    - func_us_801BC9BC
    - EntitySwordLord
    - func_us_801BD970
e_armor_lord:
  start: func_us_801D1184
  allow:
    - func_us_801D1184
    - func_us_801D1388
    - EntityArmorLordFireWave
    - func_us_801D1A94
    - func_us_801D1A9C
    - func_us_801D1DAC
    - EntityArmorLord
    - func_us_801D348C
    - func_us_801D3700
e_thornweed_corpseweed:
  start: EntityThornweed
  allow:
    - EntityThornweed
    - EntityCorpseweed
    - EntityCorpseweedProjectile
e_hunting_girl:
  start: HuntingGirlDrawAttack
  allow:
    - HuntingGirlDrawAttack
    - HuntingGirlDrawSpirit
    - HuntingGirlTransitionToStep
    - EntityHuntingGirl
    - EntityHuntingGirlAttack
e_grave_keeper:
  start: SpawnDustParticles
  allow:
    - SpawnDustParticles
    - func_us_801D12E0
    - EntityGraveKeeper
    - EntityGraveKeeperHitbox
e_valhalla_knight:
  start: EntityValhallaKnight
  allow:
    - EntityValhallaKnight
    - func_us_801C8954
    - func_us_801C8AAC<|MERGE_RESOLUTION|>--- conflicted
+++ resolved
@@ -41,14 +41,8 @@
   end: EntityEnemyBlood
 e_collect:
   start:
-<<<<<<< HEAD
-    - func_psp_0923C390
-    - BlitChar
-    - PrizeDropFall
-=======
     - PrizeDropFall
     - BlitChar
->>>>>>> 2caa7cda
   end: EntityMessageBox
 e_room_fg:
   start: EntityRoomForeground
@@ -72,16 +66,12 @@
 e_room_bg:
   start: ${prefix}_EntityBackgroundBlock
 e_lock_camera:
-<<<<<<< HEAD
   start: 
     - PlayerIsWithinHitbox
     - ${prefix}_EntityLockCamera
   allow: 
     - PlayerIsWithinHitbox
     - ${prefix}_EntityLockCamera
-=======
-  start: ${prefix}_EntityLockCamera
->>>>>>> 2caa7cda
 e_venus_weed:
   ovl: chi
   start: SetupPrimsForEntitySpriteParts
